import pybullet as p
import pybullet_data
import math
import numpy as np
import time
import signal
from contextlib import contextmanager
import sys
import typing as t
import os
import pickle


from sim_objects import Bottle, Arm
from environment import Environment, EnvParams
from naive_joint_space_planner import NaivePlanner, SINGLE, AVG, MODE


class PlanExecMetrics(object):
    def __init__(self):
        self.is_success = False  # if executed plan was successful in reaching goal
        self.is_fallen = False  # if executed plan caused bottle to fall over
        self.found_plan = False
        self.num_replan_attempts = 0
        self.initial_plan_time = 0  # first plan's runtime
        self.total_plan_time = 0  # includes first plan and any replans
        self.start_plan_time = 0  # used to measure plan time if times out
        self.end_plan_time = 0


class TimeoutException(Exception):
    pass


@contextmanager
def time_limit(seconds):
    """Enforces max allotted time for planning, execution, and replanning

    Args:
        seconds ([type]): [description]
    """
    def signal_handler(signum, frame):
        raise TimeoutException("Timed out!")
    signal.signal(signal.SIGALRM, signal_handler)
    signal.alarm(seconds)
    try:
        yield
    finally:
        signal.alarm(0)


def policy_to_full_traj(init_joints, policy):
    cur_joints = np.copy(init_joints)
    piecewise_trajs = []
    for (dq_vec, num_iters) in policy:
        target_joints = cur_joints + dq_vec
        traj = np.linspace(
            start=cur_joints, stop=target_joints, num=num_iters)
        piecewise_trajs.append(traj)
        cur_joints = target_joints
    full_arm_traj = np.vstack(piecewise_trajs)
    return full_arm_traj


def replan_exec_loop(env: Environment, planner: NaivePlanner,
                     bottle_pos, bottle_ori, start, goal,
                     exec_params: EnvParams,
                     metrics: PlanExecMetrics):
    policy = None

    # keep trying to replan and execute to reach goal
    # stop if bottle fell during execution, immediate failure
    while (not metrics.is_success and not metrics.is_fallen):
        # don't consider first plan as a "replan"
        is_first_plan = (policy is None)
        if not is_first_plan:
            metrics.num_replan_attempts += 1

        # planner stores its own set of simulation parameters whether it is one
        # or multiple
        print("Planning @ start %s" % planner.state_to_str(start))
        metrics.start_plan_time = time.time()
        _, policy = planner.plan(start=start, goal=goal)
        metrics.end_plan_time = time.time()

        # separately track 1st plan time as well as 1st plan + replan time
        metrics.total_plan_time += (
            metrics.end_plan_time - metrics.start_plan_time)
        if is_first_plan:
            metrics.initial_plan_time = (
                metrics.end_plan_time - metrics.start_plan_time)

        # code never reaches here if time limit expires during planning
        print("Found plan!")
        metrics.found_plan = True

        # reset arm to original position to execute new policy
        env.arm.resetEE()

        print("Exec params: fill: %.2f, fric: %.2f" %
              (exec_params.bottle_fill, exec_params.bottle_fric))

        # combine a policy into one smooth trajectory
        init_joints = np.array(planner.joint_pose_from_state(start))
        if len(policy) == 0:
            print("Policy length == 0 but planning completed?")
            raise(Exception("Policy = 0 returned!"))
        full_arm_traj = policy_to_full_traj(init_joints, policy)

        # When executing plan, use different environment parameters to examine
        # how robust planner is

        metrics.is_fallen, is_collision, bottle_pos, bottle_ori, joint_pos = (
            env.simulate_plan(init_pose=init_joints,
                              traj=full_arm_traj, bottle_pos=bottle_pos,
                              bottle_ori=bottle_ori,
                              use_vel_control=planner.use_vel_control,
                              sim_params=exec_params))
        print("Execution: %s" % planner.state_to_str(bottle_pos))

        final_state = np.concatenate([bottle_pos, joint_pos])
        # final state in x, y might be goal even if bottle fell, so need
        # is_fallen
        metrics.is_success = planner.reached_goal(
            final_state) and not metrics.is_fallen
        print(final_state)
        print("Execution successful: %d, bottle fell: %d" %
              (metrics.is_success, metrics.is_fallen))

        # set new start as current state if need to replan
        start = final_state


def simulate_planner_random_env(env: Environment, planner: NaivePlanner,
                                start, goal,
                                exec_params_set: t.List[EnvParams],
                                plan_params_set_per_iter: t.List[t.List[EnvParams]],
                                iters, max_time_s=30):
    """Over iters number of iterations, randomly sample various environment
    parameters from normal distributions and execute the original planned
    policy in that environment. If the plan doesn't fail, but also doesn't
    reach the desired goal, have the planner replan and re-execute until alotted
    amount of time has passed.

    Args:
        env (Environment): [description]
        planner (NaivePlanner): [description]
        policy (list): [description]

        iters (int, optional): [description]
    """
    assert(len(plan_params_set_per_iter) == iters)
    assert(len(exec_params_set) == iters)

    success_count = 0
    fall_count = 0
    failed_plan_count = 0
    replan_count = 0
    total_initial_plan_time = 0
    total_plan_time = 0

    # initial bottle position and arm state reset each iteration
    init_bottle_pos = planner.bottle_pos_from_state(start)
    init_bottle_ori = np.array([0, 0, 0, 1])

    for i in range(iters):
        # set new planning parameters
        # SINGLE just uses the first param in the list
        plan_params_set = plan_params_set_per_iter[i]
        planner.change_param_set(plan_params_set)

        exec_params = exec_params_set[i]

        # store info about success of planning and execution
        metrics = PlanExecMetrics()

        # reset arm state
        env.arm.resetEE()

        # set hard time limit for replan and execution
        try:
            with time_limit(max_time_s):
                replan_exec_loop(
                    env=env, planner=planner, bottle_pos=init_bottle_pos, bottle_ori=init_bottle_ori, start=start, goal=goal,
                    exec_params=exec_params,
                    metrics=metrics)
        except:
            print("Plan/Exec Loop Timed out!")

            # if timed out during planning, then we know end_time < start_time
            # since new end_time is either 0 or outdated
            if metrics.end_plan_time < metrics.start_plan_time:
                untracked_plan_time = time.time() - metrics.start_plan_time
                metrics.total_plan_time += untracked_plan_time

                # if initial plan time is 0, then first initial plan didn't complete
                if metrics.initial_plan_time == 0:
                    metrics.initial_plan_time = untracked_plan_time

        failed_plan_count += (not metrics.found_plan)
        if metrics.found_plan:
            success_count += metrics.is_success
            fall_count += metrics.is_fallen
            replan_count += metrics.num_replan_attempts
            total_initial_plan_time += metrics.initial_plan_time
            total_plan_time += metrics.total_plan_time

        else:
            print("Planning failed!")

    # combine all metrics
    fail_plan_rate = failed_plan_count / float(iters)

    # only consider success, fall, and replan for successful initial plans
    found_plan_count = iters - failed_plan_count
    if found_plan_count == 0:
        success_rate = fall_rate = avg_num_replan_attempts = avg_initial_plan_time = avg_total_plan_time = 0
    else:
        success_rate = success_count / float(found_plan_count)
        fall_rate = fall_count / float(found_plan_count)
        avg_num_replan_attempts = replan_count / float(found_plan_count)
        avg_initial_plan_time = total_initial_plan_time / \
            float(found_plan_count)
        avg_total_plan_time = total_plan_time / float(found_plan_count)

    print("Results for %d iters and max time(s): %d" % (iters, max_time_s))
    printout = "Success rate: %.2f, " % success_rate
    printout += "fall rate: %.2f, " % fall_rate
    printout += "fail plan rate: %.2f, " % fail_plan_rate
    printout += "avg num replans: %.2f, " % avg_num_replan_attempts
    printout += "avg_initial_plan_time: %.2f, " % avg_initial_plan_time
    printout += "avg_total_plan_time: %.2f, " % avg_total_plan_time
    print(printout)


def direct_plan_execution(start, goal, planner: NaivePlanner, env: Environment,
                          exec_params=None,
                          replay_saved=False, visualize=False, sim_mode=SINGLE,
                          replay_random=False):
    if sim_mode == SINGLE:
        filename = "results"
    elif sim_mode == AVG:
        filename = "results_avg"
    else:
        filename = "results_mode"

    if not replay_saved:
        state_path, policy = planner.plan(start=start, goal=goal)
        results = dict(state_path=state_path, policy=policy,
                       plan_params=planner.sim_params_set)
        pickle.dump(results, open("%s.obj" % filename, "wb"))

        if exec_params is None:
            exec_params = planner.sim_params_set[0]

    else:
        with open("%s.obj" % filename, "rb") as f:
            results = pickle.load(f)
        policy = results["policy"]
        state_path = results["state_path"]
        plan_params = results["plan_params"]

        if exec_params is None:
            exec_params = plan_params[0]

    if visualize:
        # print(policy)
        bottle_pos = planner.bottle_pos_from_state(start)
        init_joints = planner.joint_pose_from_state(start)
        env.arm.reset(init_joints)
        bottle_ori = np.array([0, 0, 0, 1])

        # combine a policy into one smooth trajectory
        init_joints = np.array(planner.joint_pose_from_state(start))
        full_arm_traj = policy_to_full_traj(init_joints, policy)
        is_fallen, is_collision, bottle_pos, bottle_ori, joint_pos = (
            env.simulate_plan(init_pose=init_joints,
                              traj=full_arm_traj, bottle_pos=bottle_pos,
                              bottle_ori=bottle_ori,
                              use_vel_control=planner.use_vel_control,
                              sim_params=exec_params))

    elif not visualize and replay_saved:
        print("Trying to playback plan without visualizing!")
        exit()


def show_env_param_failure_distrib(env, xbounds, ybounds, dist_thresh, eps,
                                   da_rad, dx, dy, dz, use_3D, start, goal):
    step_fill = (env.max_fill - env.min_fill) / 10.0
    fill_range = np.arange(env.min_fill, env.max_fill + 0.001, step_fill)
    step_fric = (env.max_fric - env.min_fric) / 10.0
    fric_range = np.arange(env.min_fric, env.max_fric + 0.001, step_fric)
    failures = np.zeros(shape=(11, 11))  # fill x fric
    sys.stdout = open('temp.txt', 'w')
    for filli, fill in enumerate(fill_range):
        for frici, fric in enumerate(fric_range):
            single_planner = NaivePlanner(env, xbounds,
                                          ybounds, dist_thresh, eps, da_rad=da_rad,
                                          dx=dx, dy=dy, dz=dz, use_3D=use_3D, sim_mode=SINGLE, num_rand_samples=1)
            new_sim_params_set = [EnvParams(
                bottle_fill=fill, bottle_fric=fric, bottle_fill_prob=0, bottle_fric_prob=0)]
            single_planner.change_param_set(new_sim_params_set)
            try:
                with time_limit(20):
                    direct_plan_execution(start, goal, single_planner, env,
                                          #   exec_params=exec_params,
                                          replay_saved=False, visualize=False, sim_mode=SINGLE, replay_random=False)
                    print("%s SUCCEEDED!" % single_planner.sim_params_set)
            except TimeoutException:
                failures[filli, frici] = 1
                print("%s FAILED!" % single_planner.sim_params_set)

    print(fill_range)
    print(fric_range)
    print(failures)


def test_plan_exec(env: Environment, planner: NaivePlanner,
                   start, goal, exec_params):
    # initial bottle position and arm state reset each iteration
    init_bottle_pos = planner.bottle_pos_from_state(start)
    init_bottle_ori = np.array([0, 0, 0, 1])

    metrics = PlanExecMetrics()  # unused

    replan_exec_loop(env=env, planner=planner, bottle_pos=init_bottle_pos,
                     bottle_ori=init_bottle_ori, start=start, goal=goal,
                     exec_params=exec_params,
                     metrics=metrics)


def test_env_params():
    use_3D = True  # use 3D euclidean distance heuristic and transition costs
    VISUALIZE = True
    REPLAY_RESULTS = False
    SAVE_STDOUT_TO_FILE = False
    sim_mode = SINGLE
    replay_random = False  # replay with  random bottle parameters chosen
    LOGGING = False
    GRAVITY = -9.81
    if VISUALIZE:
        p.connect(p.GUI)  # or p.DIRECT for nongraphical version
    else:
        p.connect(p.DIRECT)
    p.setAdditionalSearchPath(pybullet_data.getDataPath())
    p.setGravity(0, 0, GRAVITY)
    planeId = p.loadURDF(Environment.plane_urdf_filepath,
                         basePosition=[0, 0, 0])
    kukaId = p.loadURDF(Environment.arm_filepath, basePosition=[0, 0, 0])
    if LOGGING and VISUALIZE:
        log_id = p.startStateLogging(
            p.STATE_LOGGING_VIDEO_MP4, "temp.mp4")

    # bottle
    # bottle_start_pos = np.array(
    #     [-0, -0.6, Bottle.INIT_PLANE_OFFSET]).astype(float)
    # bottle_goal_pos = np.array([-0.6, -0.2, 0]).astype(float)
    bottle_start_pos = np.array(
        [0.7, 0.1, 0]).astype(float)
    bottle_goal_pos = np.array([0.2, 0.6, 0]).astype(float)
    bottle_start_ori = np.array([0, 0, 0, 1]).astype(float)
    bottle = Bottle(start_pos=bottle_start_pos, start_ori=bottle_start_ori)

    # starting end-effector pos, not base pos
    EE_start_pos = np.array([0.5, 0.3, Arm.EE_min_height])
    base_start_ori = np.array([0, 0, 0, 1]).astype(float)
    max_force = 200  # N
    arm = Arm(EE_start_pos=EE_start_pos,
              start_ori=base_start_ori,
              kukaId=kukaId,
              max_force=max_force)
    start_joints = arm.joint_pose

    xbounds = [-0.4, -0.9]
    ybounds = [-0.1, -0.9]
    dx = dy = dz = 0.05
    da_rad = 15 * math.pi / 180.0
    dist_thresh = np.linalg.norm([dx, dy]) * 2
    state_disc = np.concatenate([[dx, dy, dz], [da_rad] * arm.num_DOF])
    # if  the below isn't true, you're expecting bottle to fall in exactly
    # the same state bin as the goal
    assert(dist_thresh >= dx)
    eps = 40

    # run planner and visualize result
    env = Environment(arm, bottle, state_disc, is_viz=VISUALIZE,
                      use_3D=use_3D, min_iters=50, max_iters=300)

    # Create the three types of planners
    use_vel_control = False
    # only mark failure if every single sim of action failed
    fall_proportion_thresh = 1.0
    # iters_per_traj_set = [150, 175, 200]
<<<<<<< HEAD
    iters_per_traj_set = [50, 80, 150]
=======
    iters_per_traj_set = [50, 90, 200]
>>>>>>> 6c0718b8
    planner = NaivePlanner(env, xbounds,
                           ybounds, dist_thresh, eps, da_rad=da_rad,
                           dx=dx, dy=dy, dz=dz, use_3D=use_3D, sim_mode=SINGLE, num_rand_samples=1,
                           use_vel_control=use_vel_control,
                           fall_proportion_thresh=fall_proportion_thresh,
                           iters_per_traj_set=iters_per_traj_set)

    # Create many different object types
    # scale_x = np.linspace(start=0.8, stop=1.2, num=1, endpoint=True)
    scale_x = [0.8]
    scale_y = np.linspace(start=0.8, stop=1.0, num=3, endpoint=True)
    scale_z = np.linspace(start=1.0, stop=1.2, num=3, endpoint=True)
    for sx in scale_y:
        for sy in scale_x:
            for sz in scale_z:
                mesh_scale = [sx, sy, sz]
                print(mesh_scale)
                col_id = p.createCollisionShape(shapeType=p.GEOM_MESH,
                                                fileName=os.path.join(
                                                    bottle.folder, "cup.obj"),
                                                meshScale=mesh_scale)
                fill_props = [0.1, 0.4, 0.7, 1.0]
                # frics = [0.02, 0.03, 0.04]
                # frics = [0.1]  Too high, cap should be < this
                frics = [0.09]  # this is a good cap
                combos = [(fric, fill)
                          for fric in frics for fill in fill_props]
                for fric, fill in combos:
                    env.bottle.set_fill_proportion(fill)
                    env.bottle.lat_fric = fric
                    print(">>>>>>>>>Fill: %.2f, fric: %.2f" %
                          (fill, fric))
                    sim_params = EnvParams(
                        bottle_fill=fill, bottle_fric=fric, bottle_fill_prob=1, bottle_fric_prob=1)

                    for ai in [0, planner.A.actions_mat.shape[0], 2 * planner.A.actions_mat.shape[0]]:
                        print(ai)
                        env.arm.resetEE()
                        env.bottle.create_sim_bottle(
                            new_shape=(col_id, mesh_scale))

                        # action defined as an offset of joint angles of arm
                        action = planner.A.get_action(ai)
                        print("Num Iters: %d" % action[1])

                        planner.sim_func(
                            action=action, init_joints=start_joints,
                            bottle_pos=bottle_start_pos,
                            bottle_ori=bottle_start_ori,
                            sim_params=sim_params,
                            use_vel_control=False)


def main():
    use_3D = True  # use 3D euclidean distance heuristic and transition costs
    VISUALIZE = False
    REPLAY_RESULTS = False
    SAVE_STDOUT_TO_FILE = False
    sim_mode = SINGLE
    replay_random = False  # replay with  random bottle parameters chosen
    LOGGING = False
    GRAVITY = -9.81
    if VISUALIZE:
        p.connect(p.GUI)  # or p.DIRECT for nongraphical version
    else:
        p.connect(p.DIRECT)
    p.setAdditionalSearchPath(pybullet_data.getDataPath())
    p.setGravity(0, 0, GRAVITY)
    planeId = p.loadURDF(Environment.plane_urdf_filepath,
                         basePosition=[0, 0, 0])
    kukaId = p.loadURDF(Environment.arm_filepath, basePosition=[0, 0, 0])
    if LOGGING and VISUALIZE:
        log_id = p.startStateLogging(
            p.STATE_LOGGING_VIDEO_MP4, "temp.mp4")

    # bottle
    # bottle_start_pos = np.array(
    #     [-0, -0.6, Bottle.INIT_PLANE_OFFSET]).astype(float)
    # bottle_goal_pos = np.array([-0.6, -0.2, 0]).astype(float)
    bottle_start_pos = np.array(
        [0.5, 0.5, 0]).astype(float)
    bottle_goal_pos = np.array([0.2, 0.6, 0]).astype(float)
    bottle_start_ori = np.array([0, 0, 0, 1]).astype(float)
    bottle = Bottle(start_pos=bottle_start_pos, start_ori=bottle_start_ori)

    # starting end-effector pos, not base pos
    EE_start_pos = np.array([0.5, 0.3, Arm.EE_min_height])
    base_start_ori = np.array([0, 0, 0, 1]).astype(float)
    max_force = 200  # N
    arm = Arm(EE_start_pos=EE_start_pos,
              start_ori=base_start_ori,
              kukaId=kukaId,
              max_force=max_force)
    start_joints = arm.joint_pose

    start = np.concatenate(
        [bottle_start_pos, start_joints])
    # goal joints are arbitrary and populated later in planner
    goal = np.concatenate(
        [bottle_goal_pos, [0] * arm.num_joints])
    xbounds = [-0.4, -0.9]
    ybounds = [-0.1, -0.9]
    dx = dy = dz = 0.05
    da_rad = 15 * math.pi / 180.0
    dist_thresh = np.linalg.norm([dx, dy]) * 2
    state_disc = np.concatenate([[dx, dy, dz], [da_rad] * arm.num_DOF])
    # if  the below isn't true, you're expecting bottle to fall in exactly
    # the same state bin as the goal
    assert(dist_thresh >= dx)
    eps = 40

    # run planner and visualize result
    env = Environment(arm, bottle, state_disc, is_viz=VISUALIZE,
                      use_3D=use_3D, min_iters=50, max_iters=300)

    # randomly sampled environment parameters to test robustness of plans
    # each type of planning will use same randomly generated test params
    num_iters = 5
    exec_params_set = env.gen_random_env_param_set(num=num_iters)

    # for each iteration, have a list[list[sim_params]] so each iteration
    # planner has a new set of planning params so the planner doesn't fail every
    # single time with the same set of planning params
    # planner normally has its own auto-generated set, but this is for
    # explicitly comparing performance of different plannners
    num_rand_samples = 5
    save_sim_params = False
    if save_sim_params:
        plan_params_sets = []
        for i in range(num_iters):
            new_set = env.gen_random_env_param_set(num=num_rand_samples)
            plan_params_sets.append(new_set)
        with open("exec_params_set.obj", "wb") as f:
            exec_plan_params = dict(exec_params_set=exec_params_set,
                                    plan_params_sets=plan_params_sets)
            pickle.dump(exec_plan_params, f)
    else:
        with open("exec_params_set.obj", "rb") as f:
            exec_plan_params = pickle.load(f)
            exec_params_set = exec_plan_params["exec_params_set"]
            plan_params_sets = exec_plan_params["plan_params_sets"]

    target = 19  # in total configs 0 - 19 have been tested and validated as feasible
    with open("feasible_configs.obj", "rb") as f:
        feasible_configs = pickle.load(f)
        start, goal = feasible_configs["filtered_start_goal_pairs"][target]
        # start[0] += 0.1
        # start[1] += 0.2
        # goal[0] *= -1
        # goal[0] -= 0.2
        # goal[1] -= 0.1
        # print(goal)

        feasible_configs["filtered_start_goal_pairs"][target] = (start, goal)
        # del feasible_configs["filtered_start_goal_pairs"][target]

    # with open("feasible_configs.obj", "wb") as f:
    #     pickle.dump(feasible_configs, f)

    start_goals = [feasible_configs["filtered_start_goal_pairs"][target]]

    # Create the three types of planners
    use_vel_control = False
    # only mark failure if every single sim of action failed
    fall_proportion_thresh = 1.0
    # iters_per_traj_set = [150, 175, 200]
    iters_per_traj_set = [200]
    single_planner = NaivePlanner(env, xbounds,
                                  ybounds, dist_thresh, eps, da_rad=da_rad,
                                  dx=dx, dy=dy, dz=dz, use_3D=use_3D, sim_mode=SINGLE, num_rand_samples=1,
                                  use_vel_control=use_vel_control,
                                  fall_proportion_thresh=fall_proportion_thresh,
                                  iters_per_traj_set=iters_per_traj_set)
    avg_planner = NaivePlanner(env, xbounds,
                               ybounds, dist_thresh, eps, da_rad=da_rad,
                               dx=dx, dy=dy, dz=dz, use_3D=use_3D, sim_mode=AVG,
                               num_rand_samples=num_rand_samples,
                               use_vel_control=use_vel_control,
                               fall_proportion_thresh=fall_proportion_thresh,
                               iters_per_traj_set=iters_per_traj_set)
    # make sure both planners have same set of simulation parameters to compare
    single_planner.sim_params_set = plan_params_sets[0]
    avg_planner.sim_params_set = plan_params_sets[0]

    # each sim takes ~0.02s, for the avg/mode, simulating one action takes
    # t = num_rand_samples * 0.02 if there is a collision, else just 0.02
    # num actions to try out = ~max_time_s / t
    max_time_s = 200  # for single planner, 10 * num_rand_samples time for avg

    # Create many different object types
    # scale_x = np.linspace(start=0.8, stop=1.2, num=1, endpoint=True)
    scale_x = [1.0]
    scale_y = np.linspace(start=0.8, stop=1.2, num=3, endpoint=True)
    scale_z = np.linspace(start=0.8, stop=1.2, num=3, endpoint=True)
    all_cup_shapes = []  # x, y, z
    for sx in scale_x:
        for sy in scale_y:
            for sz in scale_z:
                mesh_scale = [sx, sy, sz]
                col_id = p.createCollisionShape(shapeType=p.GEOM_MESH,
                                                fileName=os.path.join(
                                                    bottle.folder, "cup.obj"),
                                                meshScale=mesh_scale)

                all_cup_shapes.append((col_id, mesh_scale))

    planners = [single_planner, avg_planner]
    names = ["single", "avg", "mode"]
    new_shape = all_cup_shapes[0]
    col_id, mesh_scale = new_shape

    # iterate through different object types and (start, goal) permuatations
    for (start, goal) in start_goals:
        print("Start(%s) and goal(%s)" % (str(start), str(goal)), flush=True)
        print("Mesh scale (x, y, z): (%.2f, %.2f, %.2f)" % (
            mesh_scale[0], mesh_scale[1], mesh_scale[2]), flush=True)
        # change bottle shape and center of mass based on new height
        env.bottle.create_sim_bottle(new_shape=new_shape)

        if VISUALIZE:
            # visualize a vertical blue line representing goal pos of bottle
            # just to make line vertical
            vertical_offset = np.array([0, 0, 0.5])
            bottle_goal_pos = single_planner.bottle_pos_from_state(goal)
            Environment.draw_line(lineFrom=bottle_goal_pos,
                                  lineTo=bottle_goal_pos + vertical_offset,
                                  lineColorRGB=[0, 0, 1], lineWidth=1,
                                  lifeTime=0)

        # reset arm state
        env.arm.resetEE()

        for pi, planner in enumerate(planners):
            name = names[pi]
            if name == "single":
                timeout = max_time_s
            else:
                timeout = num_rand_samples * max_time_s

            if SAVE_STDOUT_TO_FILE:
                sys.stdout = open('%s_planner_output.txt' % name, 'w+')

            print("%s planner with allotted time %.2f!" %
                  (name, timeout), flush=True)

            _, policy = planner.plan(start=start, goal=goal)

            print("%s Found plan!" % name)
            # # set hard time limit for replan and execution
            # try:
            #     with time_limit(timeout):
            #         _, policy = planner.plan(start=start, goal=goal)
            #         # replan_exec_loop(
            #         #     env=env, planner=planner, bottle_pos=init_bottle_pos, bottle_ori=init_bottle_ori, start=start, goal=goal,
            #         #     exec_params=exec_params,
            #         #     metrics=metrics)
            # except Exception as e:
            # print("Failure to plan due to: %s" % e, flush=True)

    """For now, go one-step at a time, take a set of  10 (start, goal) pairs,
verify that single planner works on them for different objects. Then verify
visually that average plannner also works on them. For avg, don't average the
next state, only average the fall probability. Next  state should be identical
to the single planner's generated next state just to be consistent, so that
means avg planner shouuld uuse single planner's sim param to generate this. Also
make it so that there are no infeasible edges for average  planner except 100%
fall probability so we  don't end up with no plan, but may end up with a very
unsafe, high cost plan. 
    """


if __name__ == "__main__":
    test_env_params()<|MERGE_RESOLUTION|>--- conflicted
+++ resolved
@@ -392,11 +392,7 @@
     # only mark failure if every single sim of action failed
     fall_proportion_thresh = 1.0
     # iters_per_traj_set = [150, 175, 200]
-<<<<<<< HEAD
     iters_per_traj_set = [50, 80, 150]
-=======
-    iters_per_traj_set = [50, 90, 200]
->>>>>>> 6c0718b8
     planner = NaivePlanner(env, xbounds,
                            ybounds, dist_thresh, eps, da_rad=da_rad,
                            dx=dx, dy=dy, dz=dz, use_3D=use_3D, sim_mode=SINGLE, num_rand_samples=1,
